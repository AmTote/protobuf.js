--- conflicted
+++ resolved
@@ -23,47 +23,43 @@
 
 
 
-
 <section>
 
 <header>
-    
-        <h2>
-            <span class="ancestors"><a href="ProtoBuf.html">ProtoBuf</a><a href="ProtoBuf.Reflect.html">.Reflect</a><a href="ProtoBuf.Reflect.Service.html">.Service</a>.</span>
-        
-        RPCMethod
-        </h2>
-        
+    <h2>
+        <span class="ancestors"><a href="ProtoBuf.html">ProtoBuf</a><a href="ProtoBuf.Reflect.html">.Reflect</a><a href="ProtoBuf.Reflect.Service.html">.Service</a>.</span>
+    
+    RPCMethod
+    </h2>
     
 </header>
 
 <article>
     <div class="container-overview">
     
-        
-
-    
-
+
+    
+        
+<dt>
     <h4 class="name" id="RPCMethod"><span class="type-signature"></span>new RPCMethod<span class="signature">(builder<span class="signature-attributes">non-null</span>, svc<span class="signature-attributes">non-null</span>, name, request, response, options<span class="signature-attributes">opt</span>)</span><span class="type-signature"></span></h4>
 
     
-
-
-
-<div class="description">
-    <p>RPC service method.</p>
-</div>
-
-
-
-
-
-
-
-
-
-    <h5>Parameters:</h5>
-    
+</dt>
+<dd>
+
+    
+    <div class="description">
+        <p>RPC service method.</p>
+    </div>
+    
+
+    
+
+    
+
+    
+        <h5>Parameters:</h5>
+        
 
 <table class="params">
     <thead>
@@ -276,20 +272,10 @@
     
     </tbody>
 </table>
-
-
-
-
-
-
+    
+
+    
 <dl class="details">
-
-    
-
-    
-
-    
-
     
 
     
@@ -311,11 +297,7 @@
     
     <dt class="tag-source">Source:</dt>
     <dd class="tag-source"><ul class="dummy"><li>
-<<<<<<< HEAD
-        <a href="ProtoBuf.js.html">ProtoBuf.js</a>, <a href="ProtoBuf.js.html#line3625">line 3625</a>
-=======
-        <a href="ProtoBuf.js.html">ProtoBuf.js</a>, <a href="ProtoBuf.js.html#line3619">line 3619</a>
->>>>>>> 49af6655
+        <a href="ProtoBuf.js.html">ProtoBuf.js</a>, <a href="ProtoBuf.js.html#line3618">line 3618</a>
     </li></ul></dd>
     
 
@@ -327,19 +309,20 @@
 </dl>
 
 
-
-
-
-
-
-
-
-
-
-
-
-
-
+    
+
+    
+
+    
+
+    
+
+    
+
+    
+
+    
+</dd>
 
     
     </div>
@@ -347,13 +330,10 @@
     
         <h3 class="subsection-title">Extends</h3>
 
-        
-
-
-    <ul>
-        <li><a href="ProtoBuf.Reflect.Service.Method.html">ProtoBuf.Reflect.Service.Method</a></li>
-    </ul>
-
+        <ul>
+            <li><a href="ProtoBuf.Reflect.Service.Method.html">ProtoBuf.Reflect.Service.Method</a></li>
+        </ul>
+    
 
     
 
@@ -368,34 +348,35 @@
     
         <h3 class="subsection-title">Members</h3>
 
-        
-            
-<h4 class="name" id="builder"><span class="type-signature">(non-null) </span>builder<span class="type-signature"> :<a href="ProtoBuf.Builder.html">ProtoBuf.Builder</a></span></h4>
-
-
-
-
-<div class="description">
-    <p>Builder reference.</p>
-</div>
-
-
-
-    <h5>Type:</h5>
-    <ul>
-        <li>
-            
+        <dl>
+            
+<dt>
+    <h4 class="name" id="builder"><span class="type-signature">(non-null) </span>builder<span class="type-signature"> :<a href="ProtoBuf.Builder.html">ProtoBuf.Builder</a></span></h4>
+
+    
+</dt>
+<dd>
+    
+    <div class="description">
+        <p>Builder reference.</p>
+    </div>
+    
+
+    
+        <h5>Type:</h5>
+        <ul>
+            <li>
+                
 <span class="param-type"><a href="ProtoBuf.Builder.html">ProtoBuf.Builder</a></span>
 
 
-        </li>
-    </ul>
-
-
-
-
-
+            </li>
+        </ul>
+    
+
+    
 <dl class="details">
+    
 
     
 
@@ -405,15 +386,7 @@
     <dt class="inherited-from">Inherited From:</dt>
     <dd class="inherited-from"><ul class="dummy"><li>
         <a href="ProtoBuf.Reflect.T.html#builder">ProtoBuf.Reflect.T#builder</a>
-    </li></ul></dd>
-    
-
-    
-
-    
-
-    
-
+    </li></dd>
     
 
     
@@ -441,50 +414,25 @@
 </dl>
 
 
-
-
-
-
-        
-            
-<h4 class="name" id="className"><span class="type-signature"></span>className<span class="type-signature"> :string</span></h4>
-
-
-
-
-<div class="description">
-    <p>Fully qualified class name</p>
-</div>
-
-
-
-    <h5>Type:</h5>
-    <ul>
-        <li>
-            
-<span class="param-type">string</span>
-
-
-        </li>
-    </ul>
-
-
-
-
-
+    
+
+    
+</dd>
+
+        
+            
+<dt>
+    <h4 class="name" id="className"><span class="type-signature"></span>className<span class="type-signature"></span></h4>
+
+    
+</dt>
+<dd>
+    
+
+    
+
+    
 <dl class="details">
-
-    
-
-    
-
-    
-
-    
-    <dt class="tag-overrides">Overrides:</dt>
-    <dd class="tag-overrides"><ul class="dummy"><li>
-        <a href="ProtoBuf.Reflect.Service.Method.html#className">ProtoBuf.Reflect.Service.Method#className</a>
-    </li></ul></dd>
     
 
     
@@ -506,11 +454,7 @@
     
     <dt class="tag-source">Source:</dt>
     <dd class="tag-source"><ul class="dummy"><li>
-<<<<<<< HEAD
-        <a href="ProtoBuf.js.html">ProtoBuf.js</a>, <a href="ProtoBuf.js.html#line3632">line 3632</a>
-=======
-        <a href="ProtoBuf.js.html">ProtoBuf.js</a>, <a href="ProtoBuf.js.html#line1463">line 1463</a>
->>>>>>> 49af6655
+        <a href="ProtoBuf.js.html">ProtoBuf.js</a>, <a href="ProtoBuf.js.html#line3625">line 3625</a>
     </li></ul></dd>
     
 
@@ -522,38 +466,40 @@
 </dl>
 
 
-
-
-
-
-        
-            
-<h4 class="name" id="name"><span class="type-signature"></span>name<span class="type-signature"> :string</span></h4>
-
-
-
-
-<div class="description">
-    <p>Object name in namespace.</p>
-</div>
-
-
-
-    <h5>Type:</h5>
-    <ul>
-        <li>
-            
+    
+
+    
+</dd>
+
+        
+            
+<dt>
+    <h4 class="name" id="name"><span class="type-signature"></span>name<span class="type-signature"> :string</span></h4>
+
+    
+</dt>
+<dd>
+    
+    <div class="description">
+        <p>Object name in namespace.</p>
+    </div>
+    
+
+    
+        <h5>Type:</h5>
+        <ul>
+            <li>
+                
 <span class="param-type">string</span>
 
 
-        </li>
-    </ul>
-
-
-
-
-
+            </li>
+        </ul>
+    
+
+    
 <dl class="details">
+    
 
     
 
@@ -563,15 +509,7 @@
     <dt class="inherited-from">Inherited From:</dt>
     <dd class="inherited-from"><ul class="dummy"><li>
         <a href="ProtoBuf.Reflect.T.html#name">ProtoBuf.Reflect.T#name</a>
-    </li></ul></dd>
-    
-
-    
-
-    
-
-    
-
+    </li></dd>
     
 
     
@@ -599,38 +537,40 @@
 </dl>
 
 
-
-
-
-
-        
-            
-<h4 class="name" id="options"><span class="type-signature"></span>options<span class="type-signature"> :<a href="Object.html">Object</a>.&lt;string, *></span></h4>
-
-
-
-
-<div class="description">
-    <p>Options.</p>
-</div>
-
-
-
-    <h5>Type:</h5>
-    <ul>
-        <li>
-            
+    
+
+    
+</dd>
+
+        
+            
+<dt>
+    <h4 class="name" id="options"><span class="type-signature"></span>options<span class="type-signature"> :<a href="Object.html">Object</a>.&lt;string, *></span></h4>
+
+    
+</dt>
+<dd>
+    
+    <div class="description">
+        <p>Options.</p>
+    </div>
+    
+
+    
+        <h5>Type:</h5>
+        <ul>
+            <li>
+                
 <span class="param-type"><a href="Object.html">Object</a>.&lt;string, *></span>
 
 
-        </li>
-    </ul>
-
-
-
-
-
+            </li>
+        </ul>
+    
+
+    
 <dl class="details">
+    
 
     
 
@@ -640,15 +580,7 @@
     <dt class="inherited-from">Inherited From:</dt>
     <dd class="inherited-from"><ul class="dummy"><li>
         <a href="ProtoBuf.Reflect.Service.Method.html#options">ProtoBuf.Reflect.Service.Method#options</a>
-    </li></ul></dd>
-    
-
-    
-
-    
-
-    
-
+    </li></dd>
     
 
     
@@ -664,11 +596,7 @@
     
     <dt class="tag-source">Source:</dt>
     <dd class="tag-source"><ul class="dummy"><li>
-<<<<<<< HEAD
-        <a href="ProtoBuf.js.html">ProtoBuf.js</a>, <a href="ProtoBuf.js.html#line3590">line 3590</a>
-=======
-        <a href="ProtoBuf.js.html">ProtoBuf.js</a>, <a href="ProtoBuf.js.html#line3584">line 3584</a>
->>>>>>> 49af6655
+        <a href="ProtoBuf.js.html">ProtoBuf.js</a>, <a href="ProtoBuf.js.html#line3583">line 3583</a>
     </li></ul></dd>
     
 
@@ -680,38 +608,40 @@
 </dl>
 
 
-
-
-
-
-        
-            
-<h4 class="name" id="parent"><span class="type-signature">(nullable) </span>parent<span class="type-signature"> :<a href="ProtoBuf.Reflect.T.html">ProtoBuf.Reflect.T</a></span></h4>
-
-
-
-
-<div class="description">
-    <p>Parent object.</p>
-</div>
-
-
-
-    <h5>Type:</h5>
-    <ul>
-        <li>
-            
+    
+
+    
+</dd>
+
+        
+            
+<dt>
+    <h4 class="name" id="parent"><span class="type-signature">(nullable) </span>parent<span class="type-signature"> :<a href="ProtoBuf.Reflect.T.html">ProtoBuf.Reflect.T</a></span></h4>
+
+    
+</dt>
+<dd>
+    
+    <div class="description">
+        <p>Parent object.</p>
+    </div>
+    
+
+    
+        <h5>Type:</h5>
+        <ul>
+            <li>
+                
 <span class="param-type"><a href="ProtoBuf.Reflect.T.html">ProtoBuf.Reflect.T</a></span>
 
 
-        </li>
-    </ul>
-
-
-
-
-
+            </li>
+        </ul>
+    
+
+    
 <dl class="details">
+    
 
     
 
@@ -721,15 +651,7 @@
     <dt class="inherited-from">Inherited From:</dt>
     <dd class="inherited-from"><ul class="dummy"><li>
         <a href="ProtoBuf.Reflect.T.html#parent">ProtoBuf.Reflect.T#parent</a>
-    </li></ul></dd>
-    
-
-    
-
-    
-
-    
-
+    </li></dd>
     
 
     
@@ -757,45 +679,39 @@
 </dl>
 
 
-
-
-
-
-        
-            
-<h4 class="name" id="requestName"><span class="type-signature"></span>requestName<span class="type-signature"> :string</span></h4>
-
-
-
-
-<div class="description">
-    <p>Request message name.</p>
-</div>
-
-
-
-    <h5>Type:</h5>
-    <ul>
-        <li>
-            
+    
+
+    
+</dd>
+
+        
+            
+<dt>
+    <h4 class="name" id="requestName"><span class="type-signature"></span>requestName<span class="type-signature"> :string</span></h4>
+
+    
+</dt>
+<dd>
+    
+    <div class="description">
+        <p>Request message name.</p>
+    </div>
+    
+
+    
+        <h5>Type:</h5>
+        <ul>
+            <li>
+                
 <span class="param-type">string</span>
 
 
-        </li>
-    </ul>
-
-
-
-
-
+            </li>
+        </ul>
+    
+
+    
 <dl class="details">
-
-    
-
-    
-
-    
-
     
 
     
@@ -817,11 +733,7 @@
     
     <dt class="tag-source">Source:</dt>
     <dd class="tag-source"><ul class="dummy"><li>
-<<<<<<< HEAD
-        <a href="ProtoBuf.js.html">ProtoBuf.js</a>, <a href="ProtoBuf.js.html#line3639">line 3639</a>
-=======
-        <a href="ProtoBuf.js.html">ProtoBuf.js</a>, <a href="ProtoBuf.js.html#line3633">line 3633</a>
->>>>>>> 49af6655
+        <a href="ProtoBuf.js.html">ProtoBuf.js</a>, <a href="ProtoBuf.js.html#line3632">line 3632</a>
     </li></ul></dd>
     
 
@@ -833,45 +745,39 @@
 </dl>
 
 
-
-
-
-
-        
-            
-<h4 class="name" id="requestStream"><span class="type-signature"></span>requestStream<span class="type-signature"> :bool</span></h4>
-
-
-
-
-<div class="description">
-    <p>Whether requests are streamed</p>
-</div>
-
-
-
-    <h5>Type:</h5>
-    <ul>
-        <li>
-            
+    
+
+    
+</dd>
+
+        
+            
+<dt>
+    <h4 class="name" id="requestStream"><span class="type-signature"></span>requestStream<span class="type-signature"> :bool</span></h4>
+
+    
+</dt>
+<dd>
+    
+    <div class="description">
+        <p>Whether requests are streamed</p>
+    </div>
+    
+
+    
+        <h5>Type:</h5>
+        <ul>
+            <li>
+                
 <span class="param-type">bool</span>
 
 
-        </li>
-    </ul>
-
-
-
-
-
+            </li>
+        </ul>
+    
+
+    
 <dl class="details">
-
-    
-
-    
-
-    
-
     
 
     
@@ -893,11 +799,7 @@
     
     <dt class="tag-source">Source:</dt>
     <dd class="tag-source"><ul class="dummy"><li>
-<<<<<<< HEAD
-        <a href="ProtoBuf.js.html">ProtoBuf.js</a>, <a href="ProtoBuf.js.html#line3653">line 3653</a>
-=======
-        <a href="ProtoBuf.js.html">ProtoBuf.js</a>, <a href="ProtoBuf.js.html#line3647">line 3647</a>
->>>>>>> 49af6655
+        <a href="ProtoBuf.js.html">ProtoBuf.js</a>, <a href="ProtoBuf.js.html#line3646">line 3646</a>
     </li></ul></dd>
     
 
@@ -909,45 +811,39 @@
 </dl>
 
 
-
-
-
-
-        
-            
-<h4 class="name" id="resolvedRequestType"><span class="type-signature"></span>resolvedRequestType<span class="type-signature"> :<a href="ProtoBuf.Reflect.Message.html">ProtoBuf.Reflect.Message</a></span></h4>
-
-
-
-
-<div class="description">
-    <p>Resolved request message type.</p>
-</div>
-
-
-
-    <h5>Type:</h5>
-    <ul>
-        <li>
-            
+    
+
+    
+</dd>
+
+        
+            
+<dt>
+    <h4 class="name" id="resolvedRequestType"><span class="type-signature"></span>resolvedRequestType<span class="type-signature"> :<a href="ProtoBuf.Reflect.Message.html">ProtoBuf.Reflect.Message</a></span></h4>
+
+    
+</dt>
+<dd>
+    
+    <div class="description">
+        <p>Resolved request message type.</p>
+    </div>
+    
+
+    
+        <h5>Type:</h5>
+        <ul>
+            <li>
+                
 <span class="param-type"><a href="ProtoBuf.Reflect.Message.html">ProtoBuf.Reflect.Message</a></span>
 
 
-        </li>
-    </ul>
-
-
-
-
-
+            </li>
+        </ul>
+    
+
+    
 <dl class="details">
-
-    
-
-    
-
-    
-
     
 
     
@@ -969,11 +865,7 @@
     
     <dt class="tag-source">Source:</dt>
     <dd class="tag-source"><ul class="dummy"><li>
-<<<<<<< HEAD
-        <a href="ProtoBuf.js.html">ProtoBuf.js</a>, <a href="ProtoBuf.js.html#line3667">line 3667</a>
-=======
-        <a href="ProtoBuf.js.html">ProtoBuf.js</a>, <a href="ProtoBuf.js.html#line3661">line 3661</a>
->>>>>>> 49af6655
+        <a href="ProtoBuf.js.html">ProtoBuf.js</a>, <a href="ProtoBuf.js.html#line3660">line 3660</a>
     </li></ul></dd>
     
 
@@ -985,45 +877,39 @@
 </dl>
 
 
-
-
-
-
-        
-            
-<h4 class="name" id="resolvedResponseType"><span class="type-signature"></span>resolvedResponseType<span class="type-signature"> :<a href="ProtoBuf.Reflect.Message.html">ProtoBuf.Reflect.Message</a></span></h4>
-
-
-
-
-<div class="description">
-    <p>Resolved response message type.</p>
-</div>
-
-
-
-    <h5>Type:</h5>
-    <ul>
-        <li>
-            
+    
+
+    
+</dd>
+
+        
+            
+<dt>
+    <h4 class="name" id="resolvedResponseType"><span class="type-signature"></span>resolvedResponseType<span class="type-signature"> :<a href="ProtoBuf.Reflect.Message.html">ProtoBuf.Reflect.Message</a></span></h4>
+
+    
+</dt>
+<dd>
+    
+    <div class="description">
+        <p>Resolved response message type.</p>
+    </div>
+    
+
+    
+        <h5>Type:</h5>
+        <ul>
+            <li>
+                
 <span class="param-type"><a href="ProtoBuf.Reflect.Message.html">ProtoBuf.Reflect.Message</a></span>
 
 
-        </li>
-    </ul>
-
-
-
-
-
+            </li>
+        </ul>
+    
+
+    
 <dl class="details">
-
-    
-
-    
-
-    
-
     
 
     
@@ -1045,11 +931,7 @@
     
     <dt class="tag-source">Source:</dt>
     <dd class="tag-source"><ul class="dummy"><li>
-<<<<<<< HEAD
-        <a href="ProtoBuf.js.html">ProtoBuf.js</a>, <a href="ProtoBuf.js.html#line3674">line 3674</a>
-=======
-        <a href="ProtoBuf.js.html">ProtoBuf.js</a>, <a href="ProtoBuf.js.html#line3668">line 3668</a>
->>>>>>> 49af6655
+        <a href="ProtoBuf.js.html">ProtoBuf.js</a>, <a href="ProtoBuf.js.html#line3667">line 3667</a>
     </li></ul></dd>
     
 
@@ -1061,45 +943,39 @@
 </dl>
 
 
-
-
-
-
-        
-            
-<h4 class="name" id="responseName"><span class="type-signature"></span>responseName<span class="type-signature"> :string</span></h4>
-
-
-
-
-<div class="description">
-    <p>Response message name.</p>
-</div>
-
-
-
-    <h5>Type:</h5>
-    <ul>
-        <li>
-            
+    
+
+    
+</dd>
+
+        
+            
+<dt>
+    <h4 class="name" id="responseName"><span class="type-signature"></span>responseName<span class="type-signature"> :string</span></h4>
+
+    
+</dt>
+<dd>
+    
+    <div class="description">
+        <p>Response message name.</p>
+    </div>
+    
+
+    
+        <h5>Type:</h5>
+        <ul>
+            <li>
+                
 <span class="param-type">string</span>
 
 
-        </li>
-    </ul>
-
-
-
-
-
+            </li>
+        </ul>
+    
+
+    
 <dl class="details">
-
-    
-
-    
-
-    
-
     
 
     
@@ -1121,11 +997,7 @@
     
     <dt class="tag-source">Source:</dt>
     <dd class="tag-source"><ul class="dummy"><li>
-<<<<<<< HEAD
-        <a href="ProtoBuf.js.html">ProtoBuf.js</a>, <a href="ProtoBuf.js.html#line3646">line 3646</a>
-=======
-        <a href="ProtoBuf.js.html">ProtoBuf.js</a>, <a href="ProtoBuf.js.html#line3640">line 3640</a>
->>>>>>> 49af6655
+        <a href="ProtoBuf.js.html">ProtoBuf.js</a>, <a href="ProtoBuf.js.html#line3639">line 3639</a>
     </li></ul></dd>
     
 
@@ -1137,45 +1009,39 @@
 </dl>
 
 
-
-
-
-
-        
-            
-<h4 class="name" id="responseStream"><span class="type-signature"></span>responseStream<span class="type-signature"> :bool</span></h4>
-
-
-
-
-<div class="description">
-    <p>Whether responses are streamed</p>
-</div>
-
-
-
-    <h5>Type:</h5>
-    <ul>
-        <li>
-            
+    
+
+    
+</dd>
+
+        
+            
+<dt>
+    <h4 class="name" id="responseStream"><span class="type-signature"></span>responseStream<span class="type-signature"> :bool</span></h4>
+
+    
+</dt>
+<dd>
+    
+    <div class="description">
+        <p>Whether responses are streamed</p>
+    </div>
+    
+
+    
+        <h5>Type:</h5>
+        <ul>
+            <li>
+                
 <span class="param-type">bool</span>
 
 
-        </li>
-    </ul>
-
-
-
-
-
+            </li>
+        </ul>
+    
+
+    
 <dl class="details">
-
-    
-
-    
-
-    
-
     
 
     
@@ -1197,11 +1063,7 @@
     
     <dt class="tag-source">Source:</dt>
     <dd class="tag-source"><ul class="dummy"><li>
-<<<<<<< HEAD
-        <a href="ProtoBuf.js.html">ProtoBuf.js</a>, <a href="ProtoBuf.js.html#line3660">line 3660</a>
-=======
-        <a href="ProtoBuf.js.html">ProtoBuf.js</a>, <a href="ProtoBuf.js.html#line3654">line 3654</a>
->>>>>>> 49af6655
+        <a href="ProtoBuf.js.html">ProtoBuf.js</a>, <a href="ProtoBuf.js.html#line3653">line 3653</a>
     </li></ul></dd>
     
 
@@ -1213,44 +1075,41 @@
 </dl>
 
 
-
-
-
-
-        
+    
+
+    
+</dd>
+
+        </dl>
     
 
     
         <h3 class="subsection-title">Methods</h3>
 
-        
-            
-
-    
-
+        <dl>
+            
+<dt>
     <h4 class="name" id="build"><span class="type-signature"></span>build<span class="signature">()</span><span class="type-signature"></span></h4>
 
     
-
-
-
-<div class="description">
-    <p>Builds this type.</p>
-</div>
-
-
-
-
-
-
-
-
-
-
-
-
-
+</dt>
+<dd>
+
+    
+    <div class="description">
+        <p>Builds this type.</p>
+    </div>
+    
+
+    
+
+    
+
+    
+
+    
 <dl class="details">
+    
 
     
 
@@ -1260,15 +1119,7 @@
     <dt class="inherited-from">Inherited From:</dt>
     <dd class="inherited-from"><ul class="dummy"><li>
         <a href="ProtoBuf.Reflect.T.html#build">ProtoBuf.Reflect.T#build</a>
-    </li></ul></dd>
-    
-
-    
-
-    
-
-    
-
+    </li></dd>
     
 
     
@@ -1296,26 +1147,25 @@
 </dl>
 
 
-
-
-
-
-
-
-
-
-
-<h5>Throws:</h5>
-
-        
+    
+
+    
+
+    
+
+    
+
+    
+    <h5>Throws:</h5>
+    
+            
 
 <dl>
     <dt>
         <div class="param-desc">
-        <p>If this type cannot be built directly</p>
+        If this type cannot be built directly
         </div>
     </dt>
-    <dd></dd>
     <dt>
         <dl>
             <dt>
@@ -1329,116 +1179,91 @@
             </dd>
         </dl>
     </dt>
-    <dd></dd>
-</dl>
-
-
-    
-
-
-
-
-
-        
-            
-
-    
-
-    <h4 class="name" id="fqn"><span class="type-signature"></span>fqn<span class="signature">()</span><span class="type-signature"> &rarr; {string}</span></h4>
-
-    
-
-
-
-<div class="description">
-    <p>Returns the fully qualified name of this object.</p>
-</div>
-
-
-
-
-
-
-<<<<<<< HEAD
+</dl>
+
+
+        
+
+    
+
+    
+</dd>
+
+        
+            
+<dt>
+    <h4 class="name" id="buildOpt"><span class="type-signature"></span>buildOpt<span class="signature">()</span><span class="type-signature"> &rarr; {<a href="Object.html">Object</a>.&lt;string, *>}</span></h4>
+
+    
+</dt>
+<dd>
+
+    
+    <div class="description">
+        <p>Builds the method's '$options' property.</p>
+    </div>
+    
+
+    
+
+    
+
+    
+
+    
+<dl class="details">
+    
+
+    
+
+    
+
+    
+    <dt class="inherited-from">Inherited From:</dt>
+    <dd class="inherited-from"><ul class="dummy"><li>
+        <a href="ProtoBuf.Reflect.Service.Method.html#buildOpt">ProtoBuf.Reflect.Service.Method#buildOpt</a>
+    </li></dd>
+    
+
+    
+
+    
+
+    
+
+    
+
+    
+
     
     <dt class="tag-source">Source:</dt>
     <dd class="tag-source"><ul class="dummy"><li>
-        <a href="ProtoBuf.js.html">ProtoBuf.js</a>, <a href="ProtoBuf.js.html#line3599">line 3599</a>
+        <a href="ProtoBuf.js.html">ProtoBuf.js</a>, <a href="ProtoBuf.js.html#line3592">line 3592</a>
     </li></ul></dd>
     
-=======
->>>>>>> 49af6655
-
-
-
-
-
-
-
-<dl class="details">
-
-    
-
-    
-
-    
-    <dt class="inherited-from">Inherited From:</dt>
-    <dd class="inherited-from"><ul class="dummy"><li>
-        <a href="ProtoBuf.Reflect.T.html#fqn">ProtoBuf.Reflect.T#fqn</a>
-    </li></ul></dd>
-    
-
-    
-
-    
-
-    
-
-    
-
-    
-
-    
-
-    
-
-    
-
-    
-
-    
-    <dt class="tag-source">Source:</dt>
-    <dd class="tag-source"><ul class="dummy"><li>
-        <a href="ProtoBuf.js.html">ProtoBuf.js</a>, <a href="ProtoBuf.js.html#line1477">line 1477</a>
-    </li></ul></dd>
-    
-
-    
-
-    
-
-    
-</dl>
-
-
-
-
-
-
-
-
-
-
-
-
-
-<h5>Returns:</h5>
-
-        
-<div class="param-desc">
-    <p>Fully qualified name as of &quot;.PATH.TO.THIS&quot;</p>
-</div>
-
+
+    
+
+    
+
+    
+</dl>
+
+
+    
+
+    
+
+    
+
+    
+
+    
+
+    
+    <h5>Returns:</h5>
+    
+            
 
 
 <dl>
@@ -1447,41 +1272,137 @@
     </dt>
     <dd>
         
+<span class="param-type"><a href="Object.html">Object</a>.&lt;string, *></span>
+
+
+    </dd>
+</dl>
+
+        
+
+    
+</dd>
+
+        
+            
+<dt>
+    <h4 class="name" id="fqn"><span class="type-signature"></span>fqn<span class="signature">()</span><span class="type-signature"> &rarr; {string}</span></h4>
+
+    
+</dt>
+<dd>
+
+    
+    <div class="description">
+        <p>Returns the fully qualified name of this object.</p>
+    </div>
+    
+
+    
+
+    
+
+    
+
+    
+<dl class="details">
+    
+
+    
+
+    
+
+    
+    <dt class="inherited-from">Inherited From:</dt>
+    <dd class="inherited-from"><ul class="dummy"><li>
+        <a href="ProtoBuf.Reflect.T.html#fqn">ProtoBuf.Reflect.T#fqn</a>
+    </li></dd>
+    
+
+    
+
+    
+
+    
+
+    
+
+    
+
+    
+    <dt class="tag-source">Source:</dt>
+    <dd class="tag-source"><ul class="dummy"><li>
+        <a href="ProtoBuf.js.html">ProtoBuf.js</a>, <a href="ProtoBuf.js.html#line1477">line 1477</a>
+    </li></ul></dd>
+    
+
+    
+
+    
+
+    
+</dl>
+
+
+    
+
+    
+
+    
+
+    
+
+    
+
+    
+    <h5>Returns:</h5>
+    
+            
+<div class="param-desc">
+    <p>Fully qualified name as of &quot;.PATH.TO.THIS&quot;</p>
+</div>
+
+
+
+<dl>
+    <dt>
+        Type
+    </dt>
+    <dd>
+        
 <span class="param-type">string</span>
 
 
     </dd>
 </dl>
 
-    
-
-
-
-        
-            
-
-    
-
+        
+
+    
+</dd>
+
+        
+            
+<dt>
     <h4 class="name" id="toString"><span class="type-signature"></span>toString<span class="signature">(includeClass<span class="signature-attributes">opt</span>)</span><span class="type-signature"></span></h4>
 
     
-
-
-
-<div class="description">
-    <p>Returns a string representation of this Reflect object (its fully qualified name).</p>
-</div>
-
-
-
-
-
-
-
-
-
-    <h5>Parameters:</h5>
-    
+</dt>
+<dd>
+
+    
+    <div class="description">
+        <p>Returns a string representation of this Reflect object (its fully qualified name).</p>
+    </div>
+    
+
+    
+
+    
+
+    
+        <h5>Parameters:</h5>
+        
 
 <table class="params">
     <thead>
@@ -1539,13 +1460,11 @@
     
     </tbody>
 </table>
-
-
-
-
-
-
+    
+
+    
 <dl class="details">
+    
 
     
 
@@ -1555,15 +1474,7 @@
     <dt class="inherited-from">Inherited From:</dt>
     <dd class="inherited-from"><ul class="dummy"><li>
         <a href="ProtoBuf.Reflect.T.html#toString">ProtoBuf.Reflect.T#toString</a>
-    </li></ul></dd>
-    
-
-    
-
-    
-
-    
-
+    </li></dd>
     
 
     
@@ -1591,31 +1502,32 @@
 </dl>
 
 
-
-
-
-
-
-
-
-
-
-
-
-<h5>Returns:</h5>
-
-        
+    
+
+    
+
+    
+
+    
+
+    
+
+    
+    <h5>Returns:</h5>
+    
+            
 <div class="param-desc">
     <p>String representation</p>
 </div>
 
 
 
-    
-
-
-
-        
+        
+
+    
+</dd>
+
+        </dl>
     
 
     
@@ -1631,17 +1543,13 @@
 </div>
 
 <nav>
-    <h2><a href="index.html">Home</a></h2><h3>Classes</h3><ul><li><a href="ProtoBuf.Builder.html">Builder</a></li><li><a href="ProtoBuf.Builder.Message.html">Message</a></li><li><a href="ProtoBuf.Builder.Service.html">Service</a></li><li><a href="ProtoBuf.DotProto.Parser.html">Parser</a></li><li><a href="ProtoBuf.DotProto.Tokenizer.html">Tokenizer</a></li><li><a href="ProtoBuf.Element.html">Element</a></li><li><a href="ProtoBuf.Map.html">Map</a></li><li><a href="ProtoBuf.Reflect.Enum.html">Enum</a></li><li><a href="ProtoBuf.Reflect.Enum.Value.html">Value</a></li><li><a href="ProtoBuf.Reflect.Extension.html">Extension</a></li><li><a href="ProtoBuf.Reflect.Message.html">Message</a></li><li><a href="ProtoBuf.Reflect.Message.ExtensionField.html">ExtensionField</a></li><li><a href="ProtoBuf.Reflect.Message.Field.html">Field</a></li><li><a href="ProtoBuf.Reflect.Message.OneOf.html">OneOf</a></li><li><a href="ProtoBuf.Reflect.Namespace.html">Namespace</a></li><li><a href="ProtoBuf.Reflect.Service.html">Service</a></li><li><a href="ProtoBuf.Reflect.Service.Method.html">Method</a></li><li><a href="ProtoBuf.Reflect.Service.RPCMethod.html">RPCMethod</a></li><li><a href="ProtoBuf.Reflect.T.html">T</a></li></ul><h3>Namespaces</h3><ul><li><a href="ProtoBuf.html">ProtoBuf</a></li><li><a href="ProtoBuf.DotProto.html">DotProto</a></li><li><a href="ProtoBuf.Reflect.html">Reflect</a></li><li><a href="ProtoBuf.Util.html">Util</a></li></ul>
+    <h2><a href="index.html">Index</a></h2><h3>Classes</h3><ul><li><a href="ProtoBuf.Builder.html">Builder</a></li><li><a href="ProtoBuf.Builder.Message.html">Message</a></li><li><a href="ProtoBuf.Builder.Service.html">Service</a></li><li><a href="ProtoBuf.DotProto.Parser.html">Parser</a></li><li><a href="ProtoBuf.DotProto.Tokenizer.html">Tokenizer</a></li><li><a href="ProtoBuf.Element.html">Element</a></li><li><a href="ProtoBuf.Map.html">Map</a></li><li><a href="ProtoBuf.Reflect.Enum.html">Enum</a></li><li><a href="ProtoBuf.Reflect.Enum.Value.html">Value</a></li><li><a href="ProtoBuf.Reflect.Extension.html">Extension</a></li><li><a href="ProtoBuf.Reflect.Message.html">Message</a></li><li><a href="ProtoBuf.Reflect.Message.ExtensionField.html">ExtensionField</a></li><li><a href="ProtoBuf.Reflect.Message.Field.html">Field</a></li><li><a href="ProtoBuf.Reflect.Message.OneOf.html">OneOf</a></li><li><a href="ProtoBuf.Reflect.Namespace.html">Namespace</a></li><li><a href="ProtoBuf.Reflect.Service.html">Service</a></li><li><a href="ProtoBuf.Reflect.Service.Method.html">Method</a></li><li><a href="ProtoBuf.Reflect.Service.RPCMethod.html">RPCMethod</a></li><li><a href="ProtoBuf.Reflect.T.html">T</a></li></ul><h3>Namespaces</h3><ul><li><a href="ProtoBuf.html">ProtoBuf</a></li><li><a href="ProtoBuf.DotProto.html">DotProto</a></li><li><a href="ProtoBuf.Reflect.html">Reflect</a></li><li><a href="ProtoBuf.Util.html">Util</a></li></ul>
 </nav>
 
-<br class="clear">
+<br clear="both">
 
 <footer>
-<<<<<<< HEAD
-    Documentation generated by <a href="https://github.com/jsdoc3/jsdoc">JSDoc 3.3.0-alpha9</a> on Thu May 07 2015 21:26:10 GMT+0200 (Mitteleuropäische Sommerzeit)
-=======
-    Documentation generated by <a href="https://github.com/jsdoc3/jsdoc">JSDoc 3.3.0-beta1</a> on Thu Apr 09 2015 12:57:38 GMT-0700 (PDT)
->>>>>>> 49af6655
+    Documentation generated by <a href="https://github.com/jsdoc3/jsdoc">JSDoc 3.3.0-alpha9</a> on Thu May 07 2015 21:37:30 GMT+0200 (Mitteleuropäische Sommerzeit)
 </footer>
 
 <script> prettyPrint(); </script>
