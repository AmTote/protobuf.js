--- conflicted
+++ resolved
@@ -23,47 +23,43 @@
 
 
 
-
 <section>
 
 <header>
-    
-        <h2>
-            <span class="ancestors"><a href="ProtoBuf.html">ProtoBuf</a><a href="ProtoBuf.Reflect.html">.Reflect</a><a href="ProtoBuf.Reflect.Service.html">.Service</a>.</span>
-        
-        Method
-        </h2>
-        
+    <h2>
+        <span class="ancestors"><a href="ProtoBuf.html">ProtoBuf</a><a href="ProtoBuf.Reflect.html">.Reflect</a><a href="ProtoBuf.Reflect.Service.html">.Service</a>.</span>
+    
+    Method
+    </h2>
     
 </header>
 
 <article>
     <div class="container-overview">
     
-        
-
-    
-
+
+    
+        
+<dt>
     <h4 class="name" id="Method"><span class="type-signature"></span>new Method<span class="signature">(builder<span class="signature-attributes">non-null</span>, svc<span class="signature-attributes">non-null</span>, name, options<span class="signature-attributes">opt</span>)</span><span class="type-signature"></span></h4>
 
     
-
-
-
-<div class="description">
-    <p>Abstract service method.</p>
-</div>
-
-
-
-
-
-
-
-
-
-    <h5>Parameters:</h5>
-    
+</dt>
+<dd>
+
+    
+    <div class="description">
+        <p>Abstract service method.</p>
+    </div>
+    
+
+    
+
+    
+
+    
+        <h5>Parameters:</h5>
+        
 
 <table class="params">
     <thead>
@@ -214,20 +210,10 @@
     
     </tbody>
 </table>
-
-
-
-
-
-
+    
+
+    
 <dl class="details">
-
-    
-
-    
-
-    
-
     
 
     
@@ -249,11 +235,7 @@
     
     <dt class="tag-source">Source:</dt>
     <dd class="tag-source"><ul class="dummy"><li>
-<<<<<<< HEAD
-        <a href="ProtoBuf.js.html">ProtoBuf.js</a>, <a href="ProtoBuf.js.html#line3577">line 3577</a>
-=======
-        <a href="ProtoBuf.js.html">ProtoBuf.js</a>, <a href="ProtoBuf.js.html#line3571">line 3571</a>
->>>>>>> 49af6655
+        <a href="ProtoBuf.js.html">ProtoBuf.js</a>, <a href="ProtoBuf.js.html#line3570">line 3570</a>
     </li></ul></dd>
     
 
@@ -265,19 +247,20 @@
 </dl>
 
 
-
-
-
-
-
-
-
-
-
-
-
-
-
+    
+
+    
+
+    
+
+    
+
+    
+
+    
+
+    
+</dd>
 
     
     </div>
@@ -285,13 +268,10 @@
     
         <h3 class="subsection-title">Extends</h3>
 
-        
-
-
-    <ul>
-        <li><a href="ProtoBuf.Reflect.T.html">ProtoBuf.Reflect.T</a></li>
-    </ul>
-
+        <ul>
+            <li><a href="ProtoBuf.Reflect.T.html">ProtoBuf.Reflect.T</a></li>
+        </ul>
+    
 
     
 
@@ -306,34 +286,35 @@
     
         <h3 class="subsection-title">Members</h3>
 
-        
-            
-<h4 class="name" id="builder"><span class="type-signature">(non-null) </span>builder<span class="type-signature"> :<a href="ProtoBuf.Builder.html">ProtoBuf.Builder</a></span></h4>
-
-
-
-
-<div class="description">
-    <p>Builder reference.</p>
-</div>
-
-
-
-    <h5>Type:</h5>
-    <ul>
-        <li>
-            
+        <dl>
+            
+<dt>
+    <h4 class="name" id="builder"><span class="type-signature">(non-null) </span>builder<span class="type-signature"> :<a href="ProtoBuf.Builder.html">ProtoBuf.Builder</a></span></h4>
+
+    
+</dt>
+<dd>
+    
+    <div class="description">
+        <p>Builder reference.</p>
+    </div>
+    
+
+    
+        <h5>Type:</h5>
+        <ul>
+            <li>
+                
 <span class="param-type"><a href="ProtoBuf.Builder.html">ProtoBuf.Builder</a></span>
 
 
-        </li>
-    </ul>
-
-
-
-
-
+            </li>
+        </ul>
+    
+
+    
 <dl class="details">
+    
 
     
 
@@ -343,15 +324,7 @@
     <dt class="inherited-from">Inherited From:</dt>
     <dd class="inherited-from"><ul class="dummy"><li>
         <a href="ProtoBuf.Reflect.T.html#builder">ProtoBuf.Reflect.T#builder</a>
-    </li></ul></dd>
-    
-
-    
-
-    
-
-    
-
+    </li></dd>
     
 
     
@@ -379,50 +352,25 @@
 </dl>
 
 
-
-
-
-
-        
-            
-<h4 class="name" id="className"><span class="type-signature"></span>className<span class="type-signature"> :string</span></h4>
-
-
-
-
-<div class="description">
-    <p>Fully qualified class name</p>
-</div>
-
-
-
-    <h5>Type:</h5>
-    <ul>
-        <li>
-            
-<span class="param-type">string</span>
-
-
-        </li>
-    </ul>
-
-
-
-
-
+    
+
+    
+</dd>
+
+        
+            
+<dt>
+    <h4 class="name" id="className"><span class="type-signature"></span>className<span class="type-signature"></span></h4>
+
+    
+</dt>
+<dd>
+    
+
+    
+
+    
 <dl class="details">
-
-    
-
-    
-
-    
-
-    
-    <dt class="tag-overrides">Overrides:</dt>
-    <dd class="tag-overrides"><ul class="dummy"><li>
-        <a href="ProtoBuf.Reflect.T.html#className">ProtoBuf.Reflect.T#className</a>
-    </li></ul></dd>
     
 
     
@@ -444,11 +392,7 @@
     
     <dt class="tag-source">Source:</dt>
     <dd class="tag-source"><ul class="dummy"><li>
-<<<<<<< HEAD
-        <a href="ProtoBuf.js.html">ProtoBuf.js</a>, <a href="ProtoBuf.js.html#line3583">line 3583</a>
-=======
-        <a href="ProtoBuf.js.html">ProtoBuf.js</a>, <a href="ProtoBuf.js.html#line1463">line 1463</a>
->>>>>>> 49af6655
+        <a href="ProtoBuf.js.html">ProtoBuf.js</a>, <a href="ProtoBuf.js.html#line3576">line 3576</a>
     </li></ul></dd>
     
 
@@ -460,38 +404,40 @@
 </dl>
 
 
-
-
-
-
-        
-            
-<h4 class="name" id="name"><span class="type-signature"></span>name<span class="type-signature"> :string</span></h4>
-
-
-
-
-<div class="description">
-    <p>Object name in namespace.</p>
-</div>
-
-
-
-    <h5>Type:</h5>
-    <ul>
-        <li>
-            
+    
+
+    
+</dd>
+
+        
+            
+<dt>
+    <h4 class="name" id="name"><span class="type-signature"></span>name<span class="type-signature"> :string</span></h4>
+
+    
+</dt>
+<dd>
+    
+    <div class="description">
+        <p>Object name in namespace.</p>
+    </div>
+    
+
+    
+        <h5>Type:</h5>
+        <ul>
+            <li>
+                
 <span class="param-type">string</span>
 
 
-        </li>
-    </ul>
-
-
-
-
-
+            </li>
+        </ul>
+    
+
+    
 <dl class="details">
+    
 
     
 
@@ -501,15 +447,7 @@
     <dt class="inherited-from">Inherited From:</dt>
     <dd class="inherited-from"><ul class="dummy"><li>
         <a href="ProtoBuf.Reflect.T.html#name">ProtoBuf.Reflect.T#name</a>
-    </li></ul></dd>
-    
-
-    
-
-    
-
-    
-
+    </li></dd>
     
 
     
@@ -537,45 +475,39 @@
 </dl>
 
 
-
-
-
-
-        
-            
-<h4 class="name" id="options"><span class="type-signature"></span>options<span class="type-signature"> :<a href="Object.html">Object</a>.&lt;string, *></span></h4>
-
-
-
-
-<div class="description">
-    <p>Options.</p>
-</div>
-
-
-
-    <h5>Type:</h5>
-    <ul>
-        <li>
-            
+    
+
+    
+</dd>
+
+        
+            
+<dt>
+    <h4 class="name" id="options"><span class="type-signature"></span>options<span class="type-signature"> :<a href="Object.html">Object</a>.&lt;string, *></span></h4>
+
+    
+</dt>
+<dd>
+    
+    <div class="description">
+        <p>Options.</p>
+    </div>
+    
+
+    
+        <h5>Type:</h5>
+        <ul>
+            <li>
+                
 <span class="param-type"><a href="Object.html">Object</a>.&lt;string, *></span>
 
 
-        </li>
-    </ul>
-
-
-
-
-
+            </li>
+        </ul>
+    
+
+    
 <dl class="details">
-
-    
-
-    
-
-    
-
     
 
     
@@ -597,11 +529,7 @@
     
     <dt class="tag-source">Source:</dt>
     <dd class="tag-source"><ul class="dummy"><li>
-<<<<<<< HEAD
-        <a href="ProtoBuf.js.html">ProtoBuf.js</a>, <a href="ProtoBuf.js.html#line3590">line 3590</a>
-=======
-        <a href="ProtoBuf.js.html">ProtoBuf.js</a>, <a href="ProtoBuf.js.html#line3584">line 3584</a>
->>>>>>> 49af6655
+        <a href="ProtoBuf.js.html">ProtoBuf.js</a>, <a href="ProtoBuf.js.html#line3583">line 3583</a>
     </li></ul></dd>
     
 
@@ -613,38 +541,40 @@
 </dl>
 
 
-
-
-
-
-        
-            
-<h4 class="name" id="parent"><span class="type-signature">(nullable) </span>parent<span class="type-signature"> :<a href="ProtoBuf.Reflect.T.html">ProtoBuf.Reflect.T</a></span></h4>
-
-
-
-
-<div class="description">
-    <p>Parent object.</p>
-</div>
-
-
-
-    <h5>Type:</h5>
-    <ul>
-        <li>
-            
+    
+
+    
+</dd>
+
+        
+            
+<dt>
+    <h4 class="name" id="parent"><span class="type-signature">(nullable) </span>parent<span class="type-signature"> :<a href="ProtoBuf.Reflect.T.html">ProtoBuf.Reflect.T</a></span></h4>
+
+    
+</dt>
+<dd>
+    
+    <div class="description">
+        <p>Parent object.</p>
+    </div>
+    
+
+    
+        <h5>Type:</h5>
+        <ul>
+            <li>
+                
 <span class="param-type"><a href="ProtoBuf.Reflect.T.html">ProtoBuf.Reflect.T</a></span>
 
 
-        </li>
-    </ul>
-
-
-
-
-
+            </li>
+        </ul>
+    
+
+    
 <dl class="details">
+    
 
     
 
@@ -654,15 +584,7 @@
     <dt class="inherited-from">Inherited From:</dt>
     <dd class="inherited-from"><ul class="dummy"><li>
         <a href="ProtoBuf.Reflect.T.html#parent">ProtoBuf.Reflect.T#parent</a>
-    </li></ul></dd>
-    
-
-    
-
-    
-
-    
-
+    </li></dd>
     
 
     
@@ -690,44 +612,41 @@
 </dl>
 
 
-
-
-
-
-        
+    
+
+    
+</dd>
+
+        </dl>
     
 
     
         <h3 class="subsection-title">Methods</h3>
 
-        
-            
-
-    
-
+        <dl>
+            
+<dt>
     <h4 class="name" id="build"><span class="type-signature"></span>build<span class="signature">()</span><span class="type-signature"></span></h4>
 
     
-
-
-
-<div class="description">
-    <p>Builds this type.</p>
-</div>
-
-
-
-
-
-
-
-
-
-
-
-
-
+</dt>
+<dd>
+
+    
+    <div class="description">
+        <p>Builds this type.</p>
+    </div>
+    
+
+    
+
+    
+
+    
+
+    
 <dl class="details">
+    
 
     
 
@@ -737,15 +656,7 @@
     <dt class="inherited-from">Inherited From:</dt>
     <dd class="inherited-from"><ul class="dummy"><li>
         <a href="ProtoBuf.Reflect.T.html#build">ProtoBuf.Reflect.T#build</a>
-    </li></ul></dd>
-    
-
-    
-
-    
-
-    
-
+    </li></dd>
     
 
     
@@ -773,26 +684,25 @@
 </dl>
 
 
-
-
-
-
-
-
-
-
-
-<h5>Throws:</h5>
-
-        
+    
+
+    
+
+    
+
+    
+
+    
+    <h5>Throws:</h5>
+    
+            
 
 <dl>
     <dt>
         <div class="param-desc">
-        <p>If this type cannot be built directly</p>
+        If this type cannot be built directly
         </div>
     </dt>
-    <dd></dd>
     <dt>
         <dl>
             <dt>
@@ -806,51 +716,39 @@
             </dd>
         </dl>
     </dt>
-    <dd></dd>
-</dl>
-
-
-    
-
-
-
-
-
-        
-            
-
-    
-
+</dl>
+
+
+        
+
+    
+
+    
+</dd>
+
+        
+            
+<dt>
     <h4 class="name" id="buildOpt"><span class="type-signature"></span>buildOpt<span class="signature">()</span><span class="type-signature"> &rarr; {<a href="Object.html">Object</a>.&lt;string, *>}</span></h4>
 
     
-
-
-
-<div class="description">
-    <p>Builds the method's '$options' property.</p>
-</div>
-
-
-
-
-
-
-
-
-
-
-
-
-
+</dt>
+<dd>
+
+    
+    <div class="description">
+        <p>Builds the method's '$options' property.</p>
+    </div>
+    
+
+    
+
+    
+
+    
+
+    
 <dl class="details">
-
-    
-
-    
-
-    
-
     
 
     
@@ -872,11 +770,7 @@
     
     <dt class="tag-source">Source:</dt>
     <dd class="tag-source"><ul class="dummy"><li>
-<<<<<<< HEAD
-        <a href="ProtoBuf.js.html">ProtoBuf.js</a>, <a href="ProtoBuf.js.html#line3599">line 3599</a>
-=======
-        <a href="ProtoBuf.js.html">ProtoBuf.js</a>, <a href="ProtoBuf.js.html#line3593">line 3593</a>
->>>>>>> 49af6655
+        <a href="ProtoBuf.js.html">ProtoBuf.js</a>, <a href="ProtoBuf.js.html#line3592">line 3592</a>
     </li></ul></dd>
     
 
@@ -888,20 +782,20 @@
 </dl>
 
 
-
-
-
-
-
-
-
-
-
-
-
-<h5>Returns:</h5>
-
-        
+    
+
+    
+
+    
+
+    
+
+    
+
+    
+    <h5>Returns:</h5>
+    
+            
 
 
 <dl>
@@ -916,38 +810,35 @@
     </dd>
 </dl>
 
-    
-
-
-
-        
-            
-
-    
-
+        
+
+    
+</dd>
+
+        
+            
+<dt>
     <h4 class="name" id="fqn"><span class="type-signature"></span>fqn<span class="signature">()</span><span class="type-signature"> &rarr; {string}</span></h4>
 
     
-
-
-
-<div class="description">
-    <p>Returns the fully qualified name of this object.</p>
-</div>
-
-
-
-
-
-
-
-
-
-
-
-
-
+</dt>
+<dd>
+
+    
+    <div class="description">
+        <p>Returns the fully qualified name of this object.</p>
+    </div>
+    
+
+    
+
+    
+
+    
+
+    
 <dl class="details">
+    
 
     
 
@@ -957,15 +848,7 @@
     <dt class="inherited-from">Inherited From:</dt>
     <dd class="inherited-from"><ul class="dummy"><li>
         <a href="ProtoBuf.Reflect.T.html#fqn">ProtoBuf.Reflect.T#fqn</a>
-    </li></ul></dd>
-    
-
-    
-
-    
-
-    
-
+    </li></dd>
     
 
     
@@ -993,20 +876,20 @@
 </dl>
 
 
-
-
-
-
-
-
-
-
-
-
-
-<h5>Returns:</h5>
-
-        
+    
+
+    
+
+    
+
+    
+
+    
+
+    
+    <h5>Returns:</h5>
+    
+            
 <div class="param-desc">
     <p>Fully qualified name as of &quot;.PATH.TO.THIS&quot;</p>
 </div>
@@ -1025,35 +908,33 @@
     </dd>
 </dl>
 
-    
-
-
-
-        
-            
-
-    
-
+        
+
+    
+</dd>
+
+        
+            
+<dt>
     <h4 class="name" id="toString"><span class="type-signature"></span>toString<span class="signature">(includeClass<span class="signature-attributes">opt</span>)</span><span class="type-signature"></span></h4>
 
     
-
-
-
-<div class="description">
-    <p>Returns a string representation of this Reflect object (its fully qualified name).</p>
-</div>
-
-
-
-
-
-
-
-
-
-    <h5>Parameters:</h5>
-    
+</dt>
+<dd>
+
+    
+    <div class="description">
+        <p>Returns a string representation of this Reflect object (its fully qualified name).</p>
+    </div>
+    
+
+    
+
+    
+
+    
+        <h5>Parameters:</h5>
+        
 
 <table class="params">
     <thead>
@@ -1111,13 +992,11 @@
     
     </tbody>
 </table>
-
-
-
-
-
-
+    
+
+    
 <dl class="details">
+    
 
     
 
@@ -1127,15 +1006,7 @@
     <dt class="inherited-from">Inherited From:</dt>
     <dd class="inherited-from"><ul class="dummy"><li>
         <a href="ProtoBuf.Reflect.T.html#toString">ProtoBuf.Reflect.T#toString</a>
-    </li></ul></dd>
-    
-
-    
-
-    
-
-    
-
+    </li></dd>
     
 
     
@@ -1163,31 +1034,32 @@
 </dl>
 
 
-
-
-
-
-
-
-
-
-
-
-
-<h5>Returns:</h5>
-
-        
+    
+
+    
+
+    
+
+    
+
+    
+
+    
+    <h5>Returns:</h5>
+    
+            
 <div class="param-desc">
     <p>String representation</p>
 </div>
 
 
 
-    
-
-
-
-        
+        
+
+    
+</dd>
+
+        </dl>
     
 
     
@@ -1203,17 +1075,13 @@
 </div>
 
 <nav>
-    <h2><a href="index.html">Home</a></h2><h3>Classes</h3><ul><li><a href="ProtoBuf.Builder.html">Builder</a></li><li><a href="ProtoBuf.Builder.Message.html">Message</a></li><li><a href="ProtoBuf.Builder.Service.html">Service</a></li><li><a href="ProtoBuf.DotProto.Parser.html">Parser</a></li><li><a href="ProtoBuf.DotProto.Tokenizer.html">Tokenizer</a></li><li><a href="ProtoBuf.Element.html">Element</a></li><li><a href="ProtoBuf.Map.html">Map</a></li><li><a href="ProtoBuf.Reflect.Enum.html">Enum</a></li><li><a href="ProtoBuf.Reflect.Enum.Value.html">Value</a></li><li><a href="ProtoBuf.Reflect.Extension.html">Extension</a></li><li><a href="ProtoBuf.Reflect.Message.html">Message</a></li><li><a href="ProtoBuf.Reflect.Message.ExtensionField.html">ExtensionField</a></li><li><a href="ProtoBuf.Reflect.Message.Field.html">Field</a></li><li><a href="ProtoBuf.Reflect.Message.OneOf.html">OneOf</a></li><li><a href="ProtoBuf.Reflect.Namespace.html">Namespace</a></li><li><a href="ProtoBuf.Reflect.Service.html">Service</a></li><li><a href="ProtoBuf.Reflect.Service.Method.html">Method</a></li><li><a href="ProtoBuf.Reflect.Service.RPCMethod.html">RPCMethod</a></li><li><a href="ProtoBuf.Reflect.T.html">T</a></li></ul><h3>Namespaces</h3><ul><li><a href="ProtoBuf.html">ProtoBuf</a></li><li><a href="ProtoBuf.DotProto.html">DotProto</a></li><li><a href="ProtoBuf.Reflect.html">Reflect</a></li><li><a href="ProtoBuf.Util.html">Util</a></li></ul>
+    <h2><a href="index.html">Index</a></h2><h3>Classes</h3><ul><li><a href="ProtoBuf.Builder.html">Builder</a></li><li><a href="ProtoBuf.Builder.Message.html">Message</a></li><li><a href="ProtoBuf.Builder.Service.html">Service</a></li><li><a href="ProtoBuf.DotProto.Parser.html">Parser</a></li><li><a href="ProtoBuf.DotProto.Tokenizer.html">Tokenizer</a></li><li><a href="ProtoBuf.Element.html">Element</a></li><li><a href="ProtoBuf.Map.html">Map</a></li><li><a href="ProtoBuf.Reflect.Enum.html">Enum</a></li><li><a href="ProtoBuf.Reflect.Enum.Value.html">Value</a></li><li><a href="ProtoBuf.Reflect.Extension.html">Extension</a></li><li><a href="ProtoBuf.Reflect.Message.html">Message</a></li><li><a href="ProtoBuf.Reflect.Message.ExtensionField.html">ExtensionField</a></li><li><a href="ProtoBuf.Reflect.Message.Field.html">Field</a></li><li><a href="ProtoBuf.Reflect.Message.OneOf.html">OneOf</a></li><li><a href="ProtoBuf.Reflect.Namespace.html">Namespace</a></li><li><a href="ProtoBuf.Reflect.Service.html">Service</a></li><li><a href="ProtoBuf.Reflect.Service.Method.html">Method</a></li><li><a href="ProtoBuf.Reflect.Service.RPCMethod.html">RPCMethod</a></li><li><a href="ProtoBuf.Reflect.T.html">T</a></li></ul><h3>Namespaces</h3><ul><li><a href="ProtoBuf.html">ProtoBuf</a></li><li><a href="ProtoBuf.DotProto.html">DotProto</a></li><li><a href="ProtoBuf.Reflect.html">Reflect</a></li><li><a href="ProtoBuf.Util.html">Util</a></li></ul>
 </nav>
 
-<br class="clear">
+<br clear="both">
 
 <footer>
-<<<<<<< HEAD
-    Documentation generated by <a href="https://github.com/jsdoc3/jsdoc">JSDoc 3.3.0-alpha9</a> on Thu May 07 2015 21:26:10 GMT+0200 (Mitteleuropäische Sommerzeit)
-=======
-    Documentation generated by <a href="https://github.com/jsdoc3/jsdoc">JSDoc 3.3.0-beta1</a> on Thu Apr 09 2015 12:57:38 GMT-0700 (PDT)
->>>>>>> 49af6655
+    Documentation generated by <a href="https://github.com/jsdoc3/jsdoc">JSDoc 3.3.0-alpha9</a> on Thu May 07 2015 21:37:30 GMT+0200 (Mitteleuropäische Sommerzeit)
 </footer>
 
 <script> prettyPrint(); </script>
