--- conflicted
+++ resolved
@@ -22,7 +22,6 @@
     
 
 
-
     
     <section>
         <article>
@@ -66,7 +65,7 @@
          * @const
          * @expose
          */
-        ProtoBuf.VERSION = "4.0.0-b2";
+        ProtoBuf.VERSION = "4.0.0-b3";
 
         /**
          * Wire types.
@@ -2290,27 +2289,7 @@
                     /**
                      * Clones a message object or field value to a raw object.
                      * @param {*} obj Object to clone
-<<<<<<< HEAD
-                     * @param {boolean} includeBinaryAsBase64 Whether to include binary data as base64 strings instead of Buffers
-                     * @returns {*} Cloned object
-                     * @inner
-                     */
-                    function cloneRaw(obj, includeBinaryAsBase64) {
-                        var clone = {};
-                        for (var i in obj)
-                            if (obj.hasOwnProperty(i)) {
-                                if (obj[i] === null || typeof obj[i] !== 'object')
-                                    clone[i] = obj[i];
-                                else if (obj[i] instanceof ByteBuffer) {
-                                    if (includeBinaryAsBase64) {
-                                        clone[i] = obj[i].toBase64();
-                                    } else {
-                                        clone[i] = obj[i].toBuffer();
-                                    }
-                                } else // is a non-null object
-                                    clone[i] = cloneRaw(obj[i], includeBinaryAsBase64);
-=======
-                     * @param {boolean} includeBinaryAsBase64 Whether to include binary data as base64 strings or not
+                     * @param {boolean} binaryAsBase64 Whether to include binary data as base64 strings or as a buffer otherwise
                      * @param {boolean} longsAsStrings Whether to encode longs as strings
                      * @param {{name: string, wireType: number}} fieldType The field type, if
                      * appropriate
@@ -2318,7 +2297,7 @@
                      * @returns {*} Cloned object
                      * @inner
                      */
-                    function cloneRaw(obj, includeBinaryAsBase64, longsAsStrings,
+                    function cloneRaw(obj, binaryAsBase64, longsAsStrings,
                                       fieldType, resolvedType) {
                         var clone = undefined;
                         if (obj === null || typeof obj !== 'object') {
@@ -2333,16 +2312,16 @@
                             }
                             clone = obj;
                         } else if (obj instanceof ByteBuffer) {
-                            if (includeBinaryAsBase64) {
+                            if (binaryAsBase64) {
                                 clone = obj.toBase64();
                             } else {
-                                clone = obj.toString("binary");
+                                clone = obj.toBuffer();
                             }
                         } else if (ProtoBuf.Util.isArray(obj)) {
                             var src = obj;
                             var result = [];
                             for (var idx = 0; idx &lt; src.length; idx++) {
-                                result.push(cloneRaw(src[idx], includeBinaryAsBase64,
+                                result.push(cloneRaw(src[idx], binaryAsBase64,
                                                      longsAsStrings, fieldType, resolvedType));
                             }
                             clone = result;
@@ -2352,9 +2331,8 @@
                             for (var e = it.next(); !e.done; e = it.next()) {
                                 result[obj.keyElem.valueToString(e.value[0])] =
                                     cloneRaw(e.value[1],
-                                             includeBinaryAsBase64, longsAsStrings,
+                                             binaryAsBase64, longsAsStrings,
                                              obj.valueElem.type, obj.valueElem.resolvedType);
->>>>>>> 49af6655
                             }
                             clone = result;
                         } else if (obj instanceof ProtoBuf.Long) {
@@ -2375,7 +2353,7 @@
                                         field = type.getChild(i);
                                     }
                                     clone[i] = cloneRaw(value,
-                                                        includeBinaryAsBase64, longsAsStrings,
+                                                        binaryAsBase64, longsAsStrings,
                                                         field.type, field.resolvedType);
                                 }
                             }
@@ -2385,14 +2363,13 @@
 
                     /**
                      * Returns the message's raw payload.
-                     * @param {boolean=} includeBinaryAsBase64 Whether to include binary data as base64 strings instead of Buffers, defaults to `false`
+                     * @param {boolean=} binaryAsBase64 Whether to include binary data as base64 strings instead of Buffers, defaults to `false`
+                     * @param {boolean} longsAsStrings Whether to encode longs as strings
                      * @returns {Object.&lt;string,*>} Raw payload
                      * @expose
                      */
-                    MessagePrototype.toRaw = function(includeBinaryAsBase64) {
-                        return cloneRaw(this, !!includeBinaryAsBase64,
-                                        /* longs-as-strings */ false,
-                                        ProtoBuf.TYPES["message"], this.$type);
+                    MessagePrototype.toRaw = function(binaryAsBase64, longsAsStrings) {
+                        return cloneRaw(this, !!binaryAsBase64, !!longsAsStrings, ProtoBuf.TYPES["message"], this.$type);
                     };
 
                     /**
@@ -5418,17 +5395,13 @@
 </div>
 
 <nav>
-    <h2><a href="index.html">Home</a></h2><h3>Classes</h3><ul><li><a href="ProtoBuf.Builder.html">Builder</a></li><li><a href="ProtoBuf.Builder.Message.html">Message</a></li><li><a href="ProtoBuf.Builder.Service.html">Service</a></li><li><a href="ProtoBuf.DotProto.Parser.html">Parser</a></li><li><a href="ProtoBuf.DotProto.Tokenizer.html">Tokenizer</a></li><li><a href="ProtoBuf.Element.html">Element</a></li><li><a href="ProtoBuf.Map.html">Map</a></li><li><a href="ProtoBuf.Reflect.Enum.html">Enum</a></li><li><a href="ProtoBuf.Reflect.Enum.Value.html">Value</a></li><li><a href="ProtoBuf.Reflect.Extension.html">Extension</a></li><li><a href="ProtoBuf.Reflect.Message.html">Message</a></li><li><a href="ProtoBuf.Reflect.Message.ExtensionField.html">ExtensionField</a></li><li><a href="ProtoBuf.Reflect.Message.Field.html">Field</a></li><li><a href="ProtoBuf.Reflect.Message.OneOf.html">OneOf</a></li><li><a href="ProtoBuf.Reflect.Namespace.html">Namespace</a></li><li><a href="ProtoBuf.Reflect.Service.html">Service</a></li><li><a href="ProtoBuf.Reflect.Service.Method.html">Method</a></li><li><a href="ProtoBuf.Reflect.Service.RPCMethod.html">RPCMethod</a></li><li><a href="ProtoBuf.Reflect.T.html">T</a></li></ul><h3>Namespaces</h3><ul><li><a href="ProtoBuf.html">ProtoBuf</a></li><li><a href="ProtoBuf.DotProto.html">DotProto</a></li><li><a href="ProtoBuf.Reflect.html">Reflect</a></li><li><a href="ProtoBuf.Util.html">Util</a></li></ul>
+    <h2><a href="index.html">Index</a></h2><h3>Classes</h3><ul><li><a href="ProtoBuf.Builder.html">Builder</a></li><li><a href="ProtoBuf.Builder.Message.html">Message</a></li><li><a href="ProtoBuf.Builder.Service.html">Service</a></li><li><a href="ProtoBuf.DotProto.Parser.html">Parser</a></li><li><a href="ProtoBuf.DotProto.Tokenizer.html">Tokenizer</a></li><li><a href="ProtoBuf.Element.html">Element</a></li><li><a href="ProtoBuf.Map.html">Map</a></li><li><a href="ProtoBuf.Reflect.Enum.html">Enum</a></li><li><a href="ProtoBuf.Reflect.Enum.Value.html">Value</a></li><li><a href="ProtoBuf.Reflect.Extension.html">Extension</a></li><li><a href="ProtoBuf.Reflect.Message.html">Message</a></li><li><a href="ProtoBuf.Reflect.Message.ExtensionField.html">ExtensionField</a></li><li><a href="ProtoBuf.Reflect.Message.Field.html">Field</a></li><li><a href="ProtoBuf.Reflect.Message.OneOf.html">OneOf</a></li><li><a href="ProtoBuf.Reflect.Namespace.html">Namespace</a></li><li><a href="ProtoBuf.Reflect.Service.html">Service</a></li><li><a href="ProtoBuf.Reflect.Service.Method.html">Method</a></li><li><a href="ProtoBuf.Reflect.Service.RPCMethod.html">RPCMethod</a></li><li><a href="ProtoBuf.Reflect.T.html">T</a></li></ul><h3>Namespaces</h3><ul><li><a href="ProtoBuf.html">ProtoBuf</a></li><li><a href="ProtoBuf.DotProto.html">DotProto</a></li><li><a href="ProtoBuf.Reflect.html">Reflect</a></li><li><a href="ProtoBuf.Util.html">Util</a></li></ul>
 </nav>
 
-<br class="clear">
+<br clear="both">
 
 <footer>
-<<<<<<< HEAD
-    Documentation generated by <a href="https://github.com/jsdoc3/jsdoc">JSDoc 3.3.0-alpha9</a> on Thu May 07 2015 21:26:10 GMT+0200 (Mitteleuropäische Sommerzeit)
-=======
-    Documentation generated by <a href="https://github.com/jsdoc3/jsdoc">JSDoc 3.3.0-beta1</a> on Thu Apr 09 2015 12:57:38 GMT-0700 (PDT)
->>>>>>> 49af6655
+    Documentation generated by <a href="https://github.com/jsdoc3/jsdoc">JSDoc 3.3.0-alpha9</a> on Thu May 07 2015 21:37:30 GMT+0200 (Mitteleuropäische Sommerzeit)
 </footer>
 
 <script> prettyPrint(); </script>
