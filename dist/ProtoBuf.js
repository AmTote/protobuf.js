--- conflicted
+++ resolved
@@ -38,7 +38,7 @@
          * @const
          * @expose
          */
-        ProtoBuf.VERSION = "4.0.0-b2";
+        ProtoBuf.VERSION = "4.0.0-b3";
 
         /**
          * Wire types.
@@ -2262,27 +2262,7 @@
                     /**
                      * Clones a message object or field value to a raw object.
                      * @param {*} obj Object to clone
-<<<<<<< HEAD
-                     * @param {boolean} includeBinaryAsBase64 Whether to include binary data as base64 strings instead of Buffers
-                     * @returns {*} Cloned object
-                     * @inner
-                     */
-                    function cloneRaw(obj, includeBinaryAsBase64) {
-                        var clone = {};
-                        for (var i in obj)
-                            if (obj.hasOwnProperty(i)) {
-                                if (obj[i] === null || typeof obj[i] !== 'object')
-                                    clone[i] = obj[i];
-                                else if (obj[i] instanceof ByteBuffer) {
-                                    if (includeBinaryAsBase64) {
-                                        clone[i] = obj[i].toBase64();
-                                    } else {
-                                        clone[i] = obj[i].toBuffer();
-                                    }
-                                } else // is a non-null object
-                                    clone[i] = cloneRaw(obj[i], includeBinaryAsBase64);
-=======
-                     * @param {boolean} includeBinaryAsBase64 Whether to include binary data as base64 strings or not
+                     * @param {boolean} binaryAsBase64 Whether to include binary data as base64 strings or as a buffer otherwise
                      * @param {boolean} longsAsStrings Whether to encode longs as strings
                      * @param {{name: string, wireType: number}} fieldType The field type, if
                      * appropriate
@@ -2290,7 +2270,7 @@
                      * @returns {*} Cloned object
                      * @inner
                      */
-                    function cloneRaw(obj, includeBinaryAsBase64, longsAsStrings,
+                    function cloneRaw(obj, binaryAsBase64, longsAsStrings,
                                       fieldType, resolvedType) {
                         var clone = undefined;
                         if (obj === null || typeof obj !== 'object') {
@@ -2305,16 +2285,16 @@
                             }
                             clone = obj;
                         } else if (obj instanceof ByteBuffer) {
-                            if (includeBinaryAsBase64) {
+                            if (binaryAsBase64) {
                                 clone = obj.toBase64();
                             } else {
-                                clone = obj.toString("binary");
+                                clone = obj.toBuffer();
                             }
                         } else if (ProtoBuf.Util.isArray(obj)) {
                             var src = obj;
                             var result = [];
                             for (var idx = 0; idx < src.length; idx++) {
-                                result.push(cloneRaw(src[idx], includeBinaryAsBase64,
+                                result.push(cloneRaw(src[idx], binaryAsBase64,
                                                      longsAsStrings, fieldType, resolvedType));
                             }
                             clone = result;
@@ -2324,7 +2304,7 @@
                             for (var e = it.next(); !e.done; e = it.next()) {
                                 result[obj.keyElem.valueToString(e.value[0])] =
                                     cloneRaw(e.value[1],
-                                             includeBinaryAsBase64, longsAsStrings,
+                                             binaryAsBase64, longsAsStrings,
                                              obj.valueElem.type, obj.valueElem.resolvedType);
                             }
                             clone = result;
@@ -2334,7 +2314,6 @@
                                 clone = obj.toString();
                             } else {
                                 clone = new ProtoBuf.Long(obj);
->>>>>>> 49af6655
                             }
                         } else { // is a non-null object
                             clone = {};
@@ -2347,7 +2326,7 @@
                                         field = type.getChild(i);
                                     }
                                     clone[i] = cloneRaw(value,
-                                                        includeBinaryAsBase64, longsAsStrings,
+                                                        binaryAsBase64, longsAsStrings,
                                                         field.type, field.resolvedType);
                                 }
                             }
@@ -2357,14 +2336,13 @@
 
                     /**
                      * Returns the message's raw payload.
-                     * @param {boolean=} includeBinaryAsBase64 Whether to include binary data as base64 strings instead of Buffers, defaults to `false`
+                     * @param {boolean=} binaryAsBase64 Whether to include binary data as base64 strings instead of Buffers, defaults to `false`
+                     * @param {boolean} longsAsStrings Whether to encode longs as strings
                      * @returns {Object.<string,*>} Raw payload
                      * @expose
                      */
-                    MessagePrototype.toRaw = function(includeBinaryAsBase64) {
-                        return cloneRaw(this, !!includeBinaryAsBase64,
-                                        /* longs-as-strings */ false,
-                                        ProtoBuf.TYPES["message"], this.$type);
+                    MessagePrototype.toRaw = function(binaryAsBase64, longsAsStrings) {
+                        return cloneRaw(this, !!binaryAsBase64, !!longsAsStrings, ProtoBuf.TYPES["message"], this.$type);
                     };
 
                     /**
